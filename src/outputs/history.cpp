--- conflicted
+++ resolved
@@ -60,15 +60,9 @@
       LoadHydroHistoryData(&data, pm);
     } else if (data.physics == PhysicsModule::MagnetoHydroDynamics) {
       LoadMHDHistoryData(&data, pm);
-<<<<<<< HEAD
     } else if (data.physics == PhysicsModule::SpaceTimeDynamics) {
       LoadZ4cHistoryData(&data, pm);
-    }
-    // user history output
-    if (pm->pgen->user_hist) {
-=======
     } else if (data.physics == PhysicsModule::UserDefined) {
->>>>>>> b3fe02c5
       (pm->pgen->user_hist_func)(&data, pm);
     }
   }
@@ -359,13 +353,10 @@
         case PhysicsModule::MagnetoHydroDynamics:
           fname.append(".mhd");
           break;
-<<<<<<< HEAD
         case PhysicsModule::SpaceTimeDynamics:
           fname.append(".z4c");
-=======
         case PhysicsModule::UserDefined:
           fname.append(".user");
->>>>>>> b3fe02c5
           break;
         default:
           break;
